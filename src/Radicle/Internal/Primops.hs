module Radicle.Internal.Primops
  ( pureEnv
  , purePrimops
  , evalArgs
  , evalOneArg
  , readValue
  ) where

import           Protolude hiding (TypeError)

import qualified Data.Aeson as Aeson
import qualified Data.IntMap as IntMap
import qualified Data.Map as Map
import           Data.Scientific (Scientific, floatingOrInteger)
import           GHC.Exts (IsList(..))

import           Radicle.Internal.Core
import           Radicle.Internal.Crypto
import           Radicle.Internal.Parse
import           Radicle.Internal.Pretty

-- | A Bindings with an Env containing only 'eval' and only pure primops.
pureEnv :: (Monad m) => Bindings (Primops m)
pureEnv = Bindings e purePrimops r 1
  where
    e = fromList [ (toIdent "eval", Primop $ toIdent "base-eval")
                 , (toIdent "_doc-ref", Ref $ Reference 0)
                 ]
    r = fromList [ (0, Dict mempty) ]

-- | The universal primops. These are available in chain evaluation, and are
-- not shadowable via 'define'.
purePrimops :: forall m. (Monad m) => Primops m
purePrimops = Primops $ fromList $ first Ident <$>
    [ ( "lambda"
      , \case
          List atoms_ : b : bs -> do
            atoms <- traverse isAtom atoms_ ?? TypeError "lambda: expecting a list of symbols"
            e <- gets bindingsEnv
            pure (Lambda atoms (b :| bs) e)
          xs -> throwError $ WrongNumberOfArgs "lambda" 2 (length xs) -- TODO: technically "at least 2"
      )
    , ( "base-eval"
      , evalArgs $ \case
          [expr, st] -> case (fromRad st :: Either Text (Bindings ())) of
              Left e -> throwError $ OtherError e
              Right st' -> do
                prims <- gets bindingsPrimops
                withBindings (const $ fmap (const prims) st') $ do
                  val <- baseEval expr
                  st'' <- get
                  pure $ List [val, toRad st'']
          xs -> throwError $ WrongNumberOfArgs "base-eval" 2 (length xs)
      )
    , ( "pure-env"
      , \case
          [] -> pure $ toRad (pureEnv :: Bindings (Primops m))
          xs -> throwError $ WrongNumberOfArgs "pure-env" 0 (length xs)
      )
    , ("apply", evalArgs $ \case
          [fn, List args] -> eval . List $ fn:args
          [_, _]          -> throwError $ TypeError "apply: expecting list as second arg"
          xs -> throwError $ WrongNumberOfArgs "apply" 2 (length xs))
    , ( "read"
      , evalOneArg "read" $ \case
          String s -> readValue s
          _ -> throwError $ TypeError "read: expects string"
      )
    , ("get-current-env", \case
          [] -> toRad <$> get
          xs -> throwError $ WrongNumberOfArgs "get-current-env" 0 (length xs))
    , ("list", evalArgs $ \args -> pure $ List args)
    , ("dict", evalArgs $ (Dict . foldr (uncurry Map.insert) mempty <$>) . evenArgs "dict")
    , ("quote", \args -> case args of
          [v] -> pure v
          xs  -> throwError $ WrongNumberOfArgs "quote" 1 (length xs))
    , ("define", \args -> case args of
          [Atom name, val] -> do
              val' <- baseEval val
              defineAtom name val'
              pure nil
          [_, _]           -> throwError $ OtherError "define expects atom for first arg"
          xs               -> throwError $ WrongNumberOfArgs "define" 2 (length xs))
    , ( "define-rec"
      , \case
          [Atom name, val] -> do
            val' <- baseEval val
            case val' of
                Lambda is b e -> do
                    let v = Lambda is b (Env . Map.insert name v . fromEnv $ e)
                    defineAtom name v
                    pure nil
                _ -> throwError $ OtherError "define-rec can only be used to define functions"
          [_, _]           -> throwError $ OtherError "define-rec expects atom for first arg"
          xs               -> throwError $ WrongNumberOfArgs "define-rec" 2 (length xs)
      )
    , ("do", evalArgs $ pure . lastDef nil)
    , ("catch", \args -> case args of
          [l, form, handler] -> do
              mlabel <- baseEval l
              case mlabel of
                  Atom label -> baseEval form `catchError` \e -> do
                     (thrownLabel, thrownValue) <- errorToValue e
                     if thrownLabel == label || label == Ident "any"
                         then handler $$ [thrownValue]
                         else baseEval form
                  _ -> throwError $ TypeError "catch: first argument must be atom"
          xs -> throwError $ WrongNumberOfArgs "catch" 3 (length xs))
    , ("throw", evalArgs $ \args -> case args of
          [Atom label, exc] -> throwError $ ThrownError label exc
          [_, _]            -> throwError $ TypeError "throw: first argument must be atom"
          xs                -> throwError $ WrongNumberOfArgs "throw" 2 (length xs))
    , ("eq?", evalArgs $ \args -> case args of
          [a, b] -> pure $ Boolean (a == b)
          xs     -> throwError $ WrongNumberOfArgs "eq?" 2 (length xs))
    , ("cons", evalArgs $ \args -> case args of
          [x, List xs] -> pure $ List (x:xs)
          [_, _]       -> throwError $ TypeError "cons: second argument must be list"
          xs           -> throwError $ WrongNumberOfArgs "cons" 2 (length xs))
    , ("head", evalOneArg "head" $ \case
          List (x:_) -> pure x
          List []    -> throwError $ OtherError "head: empty list"
          _          -> throwError $ TypeError "head: expects list argument")
    , ("tail", evalOneArg "tail" $ \case
          List (_:xs) -> pure $ List xs
          List []     -> throwError $ OtherError "tail: empty list"
          _           -> throwError $ TypeError "tail: expects list argument")
    , ( "nth"
      , evalArgs $ \case
          [Number n, List xs] -> case floatingOrInteger n of
            Left (_ :: Double) -> throwError $ OtherError "nth: first argument was not an integer"
            Right i -> case xs `atMay` i of
                Just x  -> pure x
                Nothing -> throwError $ OtherError "nth: index out of bounds"
          [_,_] -> throwError $ TypeError "nth: expects a integer and a list"
          xs -> throwError $ WrongNumberOfArgs "nth" 2 (length xs)
      )
    , ("lookup", evalArgs $ \args -> case args of
          [a, Dict m] -> pure $ case Map.lookup a m of
              Just v  -> v
              -- Probably an exception is better, but that seems cruel
              -- when you have no exception handling facilities.
              Nothing -> nil
          [_, _]      -> throwError $ TypeError "lookup: second argument must be map"
          xs -> throwError $ WrongNumberOfArgs "lookup" 2 (length xs))
    , ("string-append", evalArgs $ \args ->
          let fromStr (String s) = Just s
              fromStr _          = Nothing
              ss = fromStr <$> args
          in if all isJust ss
              then pure . String . mconcat $ catMaybes ss
              else throwError $ TypeError "string-append: non-string argument")
    , ("insert", evalArgs $ \args -> case args of
          [k, v, Dict m] -> pure . Dict $ Map.insert k v m
          [_, _, _]                -> throwError
                                    $ TypeError "insert: third argument must be a dict"
          xs -> throwError $ WrongNumberOfArgs "insert" 3 (length xs))
    -- The semantics of + and - in Scheme is a little messed up. (+ 3)
    -- evaluates to 3, and of (- 3) to -3. That's pretty intuitive.
    -- But while (+ 3 2 1) evaluates to 6, (- 3 2 1) evaluates to 0. So with -
    -- it is *not* correct to say that it's a foldl (-) 0. Instead, it
    -- special-cases on one-argument application. (Similarly with * and /.)
    --
    -- In order to avoid this sort of thing, we don't allow +,*,- and / to be
    -- applied to a single argument.
    , numBinop (+) "+"
    , numBinop (*) "*"
    , numBinop (-) "-"
    , ("<", evalArgs $ \args -> case args of
          [Number x, Number y] -> pure $ Boolean (x < y)
          [_, _]               -> throwError $ TypeError "<: expecting number"
          xs                   -> throwError $ WrongNumberOfArgs "<" 2 (length xs))
    , (">", evalArgs $ \args -> case args of
          [Number x, Number y] -> pure $ Boolean (x > y)
          [_, _]               -> throwError $ TypeError ">: expecting number"
          xs                   -> throwError $ WrongNumberOfArgs ">" 2 (length xs))
    , ("foldl", evalArgs $ \args -> case args of
          [fn, init', List ls] -> foldlM (\b a -> callFn fn [b, a]) init' ls
          [_, _, _]            -> throwError
                                $ TypeError "foldl: third argument should be a list"
          xs                   -> throwError $ WrongNumberOfArgs "foldl" 3 (length xs))
    , ("foldr", evalArgs $ \args -> case args of
          [fn, init', List ls] -> foldrM (\b a -> callFn fn [b, a]) init' ls
          [_, _, _]            -> throwError
                                $ TypeError "foldr: third argument should be a list"
          xs                   -> throwError $ WrongNumberOfArgs "foldr" 3 (length xs))
    , ("map", evalArgs $ \args -> case args of
          [fn, List ls] -> List <$> traverse (callFn fn) (pure <$> ls)
          [_, _]        -> throwError $ TypeError "map: second argument should be a list"
          xs            -> throwError $ WrongNumberOfArgs "map" 3 (length xs))
    , ("keyword?", evalOneArg "keyword?" $ \case
          Keyword _ -> pure tt
          _         -> pure ff)
    , ("atom?", evalOneArg "atom?" $ \case
                  Atom _ -> pure tt
                  _      -> pure ff)
    , ("list?", evalOneArg "list?" $ \case
                  List _ -> pure tt
                  _      -> pure ff)
    , ("dict?", evalOneArg "dict?" $ \case
                  Dict _ -> pure tt
                  _      -> pure ff)
    , ( "type"
      , let kw = pure . Keyword . Ident
        in evalOneArg "type" $ \case
             Atom _ -> kw "atom"
             Keyword _ -> kw "keyword"
             String _ -> kw "string"
             Number _ -> kw "number"
             Boolean _ -> kw "boolean"
             List _ -> kw "list"
             Primop _ -> kw "primop"
             Dict _ -> kw "dict"
             Ref _ -> kw "ref"
             Lambda{} -> kw "lambda"
      )
    , ("string?", evalOneArg "string?" $ \case
          String _ -> pure tt
          _        -> pure ff)
    , ("boolean?", evalOneArg "boolean?" $ \case
          Boolean _ -> pure tt
          _         -> pure ff)
    , ("number?", evalOneArg "number?" $ \case
          Number _ -> pure tt
          _        -> pure ff)
    , ("member?", evalArgs $ \args -> case args of
          [x, List xs] -> pure . Boolean $ elem x xs
          [_, _]       -> throwError
                        $ TypeError "member?: second argument must be list"
          xs           -> throwError $ WrongNumberOfArgs "eq?" 2 (length xs))
    , ("if", \args -> case args of
          [condition, t, f] -> do
            b <- baseEval condition
            -- I hate this as much as everyone that might ever read Haskell, but
            -- in Lisps a lot of things that one might object to are True...
            if b == ff then baseEval f else baseEval t
          xs -> throwError $ WrongNumberOfArgs "if" 3 (length xs))
    , ( "cond", (cond =<<) . evenArgs "cond" )
    , ("ref", evalOneArg "ref" newRef)
    , ("read-ref", evalOneArg "read-ref" $ \case
          Ref ref -> readRef ref
          _       -> throwError $ TypeError "read-ref: argument must be a ref")
    , ("write-ref", evalArgs $ \args -> case args of
          [Ref (Reference x), v] -> do
              st <- get
              put $ st { bindingsRefs = IntMap.insert x v $ bindingsRefs st }
              pure nil
          [_, _]                 -> throwError
                                  $ TypeError "write-ref: first argument must be a ref"
          xs                     -> throwError
                                  $ WrongNumberOfArgs "write-ref" 2 (length xs))
    , ("show", evalOneArg "show" (pure . String . renderPrettyDef))
    , ( "seq"
      , evalOneArg "seq" $
          \case
            x@(List _) -> pure x
            Dict kvs -> pure $ List [List [k, v] | (k,v) <- Map.toList kvs ]
            _ -> throwError $ TypeError "seq: can only create a list from a list or a dict"
      )
    , ( "to-json"
      , evalOneArg "to-json" $ \v -> String . toS . Aeson.encode <$>
          maybeJson v ?? OtherError "Could not serialise value to JSON"
      )
    , ( "verify-signature"
      , evalArgs $ \case
          [keyv, sigv, String msg] -> do
            key <- radToPubKey keyv ?? "Invalid public key"
            sig <- radToSignature sigv ?? "Invalid signature"
            pure . Boolean $ verifySignature key sig msg
          [_, _, _] -> throwError $ OtherError "verify-signature: message must be a string"
          xs -> throwError $ WrongNumberOfArgs "verify-signature" 3 (length xs)
      )
    ]
  where

    cond = \case
      [] -> pure nil
      (c,e):ps -> do
        b <- baseEval c
        if b /= ff
          then baseEval e
          else cond ps

    -- | Some forms/functions expect an even number or arguments.
    evenArgs name = \case
      [] -> pure []
      [_] -> throwError . OtherError $ name <> ": expects an even number of arguments"
      x:y:xs -> do
        ps <- evenArgs name xs
        pure ((x,y):ps)

    tt = Boolean True
    ff = Boolean False

    numBinop :: (Scientific -> Scientific -> Scientific)
             -> Text
             -> (Text, [Value] -> Lang m Value)
    numBinop fn name = (name, evalArgs $ \args -> case args of
        Number x:x':xs -> foldM go (Number x) (x':xs)
          where
            go (Number a) (Number b) = pure . Number $ fn a b
            go _ _ = throwError . TypeError
                   $ name <> ": expecting number"
        [Number _] -> throwError
                    $ OtherError $ name <> ": expects at least 2 arguments"
        _ -> throwError $ TypeError $ name <> ": expecting number")

-- * Helpers

-- | Many primops evaluate their arguments just as normal functions do.
evalArgs :: Monad m => ([Value] -> Lang m Value) -> [Value] -> Lang m Value
evalArgs f args = traverse baseEval args >>= f

-- Many primops evaluate a single argument.
evalOneArg :: Monad m => Text -> (Value -> Lang m Value) -> [Value] -> Lang m Value
evalOneArg fname f = evalArgs $ \case
  [x] -> f x
  xs -> throwError $ WrongNumberOfArgs fname 1 (length xs)

readValue
    :: (MonadError (LangError Value) m, MonadState (Bindings (Primops n)) m)
    => Text
    -> m Value
readValue s = do
    allPrims <- gets (getPrimops . bindingsPrimops)
    let p = parse "[read-primop]" s (Map.keys allPrims)
    case p of
      Right v -> pure v
<<<<<<< HEAD
      Left e  -> throwError $ ThrownError (Ident "parse-error") (String e)

-- | Convert Bindings into a Value that can be used with radicle.
unmakeBindings :: Bindings m -> Value
unmakeBindings bnds = Dict $ Map.fromList
    [ (Keyword $ Ident "env", Dict $ Map.mapKeys Atom $ fromEnv $ bindingsEnv bnds)
    , (Keyword $ Ident "refs", List $ IntMap.elems (bindingsRefs bnds))
    ]

-- | Convert a value into Bindings, or throw an error.
makeBindings :: (Monad m, Monad n) => Value -> Lang m (Bindings n)
makeBindings val = case val of
    Dict d -> do
        env' <- kwLookup "env" d ?? "expecting 'env' key"
        refs' <- kwLookup "refs" d ?? "expecting 'refs' key"
        (nextRef, refs) <- makeRefs refs'
        env <- makeEnv env'
        pure $ Bindings env purePrimops refs nextRef
    _ -> throwError $ TypeError "expecting dict"
  where
    makeEnv env = case env of
        Dict d -> fmap (Env . Map.fromList)
                $ forM (Map.toList d) $ \(k, v) -> case k of
            Atom i -> pure (i, v)
            _      -> throwError $ TypeError "Expecting atom keys"
        _ -> throwError $ TypeError "Expecting dict"

    makeRefs refs = case refs of
        List ls -> pure (length ls, IntMap.fromList $ zip [0..] ls)
        _       -> throwError $ TypeError "Expecting dict"

-- | Throws an OtherError with the specified message if the Maybe is not a
-- Just.
(??) :: MonadError (LangError Value) m => Maybe a -> Text -> m a
a ?? msg = case a of
    Nothing -> throwError $ OtherError msg
    Just v  -> pure v
=======
      Left e  -> throwError $ ThrownError (Ident "parse-error") (String e)
>>>>>>> a9ebeeb6
<|MERGE_RESOLUTION|>--- conflicted
+++ resolved
@@ -264,8 +264,8 @@
     , ( "verify-signature"
       , evalArgs $ \case
           [keyv, sigv, String msg] -> do
-            key <- radToPubKey keyv ?? "Invalid public key"
-            sig <- radToSignature sigv ?? "Invalid signature"
+            key <- radToPubKey keyv ?? OtherError "Invalid public key"
+            sig <- radToSignature sigv ?? OtherError "Invalid signature"
             pure . Boolean $ verifySignature key sig msg
           [_, _, _] -> throwError $ OtherError "verify-signature: message must be a string"
           xs -> throwError $ WrongNumberOfArgs "verify-signature" 3 (length xs)
@@ -326,44 +326,4 @@
     let p = parse "[read-primop]" s (Map.keys allPrims)
     case p of
       Right v -> pure v
-<<<<<<< HEAD
-      Left e  -> throwError $ ThrownError (Ident "parse-error") (String e)
-
--- | Convert Bindings into a Value that can be used with radicle.
-unmakeBindings :: Bindings m -> Value
-unmakeBindings bnds = Dict $ Map.fromList
-    [ (Keyword $ Ident "env", Dict $ Map.mapKeys Atom $ fromEnv $ bindingsEnv bnds)
-    , (Keyword $ Ident "refs", List $ IntMap.elems (bindingsRefs bnds))
-    ]
-
--- | Convert a value into Bindings, or throw an error.
-makeBindings :: (Monad m, Monad n) => Value -> Lang m (Bindings n)
-makeBindings val = case val of
-    Dict d -> do
-        env' <- kwLookup "env" d ?? "expecting 'env' key"
-        refs' <- kwLookup "refs" d ?? "expecting 'refs' key"
-        (nextRef, refs) <- makeRefs refs'
-        env <- makeEnv env'
-        pure $ Bindings env purePrimops refs nextRef
-    _ -> throwError $ TypeError "expecting dict"
-  where
-    makeEnv env = case env of
-        Dict d -> fmap (Env . Map.fromList)
-                $ forM (Map.toList d) $ \(k, v) -> case k of
-            Atom i -> pure (i, v)
-            _      -> throwError $ TypeError "Expecting atom keys"
-        _ -> throwError $ TypeError "Expecting dict"
-
-    makeRefs refs = case refs of
-        List ls -> pure (length ls, IntMap.fromList $ zip [0..] ls)
-        _       -> throwError $ TypeError "Expecting dict"
-
--- | Throws an OtherError with the specified message if the Maybe is not a
--- Just.
-(??) :: MonadError (LangError Value) m => Maybe a -> Text -> m a
-a ?? msg = case a of
-    Nothing -> throwError $ OtherError msg
-    Just v  -> pure v
-=======
-      Left e  -> throwError $ ThrownError (Ident "parse-error") (String e)
->>>>>>> a9ebeeb6
+      Left e  -> throwError $ ThrownError (Ident "parse-error") (String e)